from functools import partial
import multiprocessing

import pandas as pd

from .synthesizer import synthesize, enable_logging
from . import categorizer as cat


def load_data(hh_marginal_file, person_marginal_file,
              hh_sample_file, person_sample_file):
    """
    Load and process data inputs from .csv files on disk

    Parameters
    ----------
    hh_marginal_file : string
        path to a csv file of household marginals
    person_marginal_file : string
        path to a csv file of person marginals
    hh_sample_file : string
        path to a csv file of sample household records to be drawn from
    person_sample_file : string
        path to a csv file of sample person records
    Returns
    -------
    hh_marg : pandas.DataFrame
        processed and properly indexed household marginals table
    p_marg : pandas.DataFrame
        processed and properly indexed person marginals table
    hh_sample : pandas.DataFrame
        household sample table
    p_sample : pandas.DataFrame
        person sample table
    xwalk : list of tuples
        list of marginal-to-sample geography crosswalks to iterate over
    """
    hh_sample = pd.read_csv(hh_sample_file)
    p_sample = pd.read_csv(person_sample_file)

    hh_marg = pd.read_csv(hh_marginal_file, header=[0, 1], index_col=0)
    hh_marg.columns.levels[0].set_names('cat_name', inplace=True)
    hh_marg.columns.levels[1].set_names('cat_values', inplace=True)

    xwalk = list(zip(hh_marg.index, hh_marg.sample_geog.unstack().values))
    hh_marg = hh_marg.drop('sample_geog', axis=1, level=0)

    p_marg = pd.read_csv(person_marginal_file, header=[0, 1], index_col=0)
    p_marg.columns.levels[0].set_names('cat_name', inplace=True)
    p_marg.columns.levels[1].set_names('cat_values', inplace=True)

    return hh_marg, p_marg, hh_sample, p_sample, xwalk


def synthesize_all_zones(hh_marg, p_marg, hh_sample, p_sample, xwalk):
    """
    Iterate over a geography crosswalk list and synthesize in-line

    Parameters
    ----------
    hh_marg : pandas.DataFrame
        processed and properly indexed household marginals table
    p_marg : pandas.DataFrame
        processed and properly indexed person marginals table
    hh_sample : pandas.DataFrame
        household sample table
    p_sample : pandas.DataFrame
        person sample table
    xwalk : list of tuples
        list of marginal-to-sample geography crosswalks to iterate over
    Returns
    -------
    all_households : pandas.DataFrame
        synthesized household records
    all_persons : pandas.DataFrame
        synthesized person records
    all_stats : pandas.DataFrame
        chi-square and p-score values for each marginal geography drawn
    """
    hh_list = []
    people_list = []
    stats_list = []
    hh_index_start = 1
    for geogs in xwalk:
        households, people, stats = synthesize_zone(hh_marg, p_marg,
                                                    hh_sample, p_sample, geogs)
        stats_list.append(stats)
        hh_list.append(households)
        people_list.append(people)

        if len(households) > 0:
            hh_index_start = households.index.values[-1] + 1
    all_households = pd.concat(hh_list)
    all_persons = pd.concat(people_list)
    all_households, all_persons = synch_hhids(all_households, all_persons)
    all_stats = pd.DataFrame(stats_list)
    return all_households, all_persons, all_stats


def synch_hhids(households, persons):
    """
    Synchronize household ids with corresponding person records

    Parameters
    ----------
    households : pandas.DataFrame
        full households table with id values sequential by geog
    persons : pandas.DataFrame
        full persons table with id values sequential by geog
    Returns
    -------
    households : pandas.DataFrame
        households table with reindexed sequential household ids
    persons : pandas.DataFrame
        persons table synchronized with updated household ids
    """
    households['hh_id'] = households.index
    households['household_id'] = range(1, len(households.index)+1)
    persons = pd.merge(
            persons, households[['household_id', 'geog', 'hh_id']],
            how='left', left_on=['geog', 'hh_id'], right_on=['geog', 'hh_id'],
            suffixes=('', '_x')).drop('hh_id', axis=1)
    households.set_index('household_id', inplace=True)
    households.drop('hh_id', axis=1, inplace=True)
    return households, persons


def synthesize_zone(hh_marg, p_marg, hh_sample, p_sample, xwalk):
    """
    Synthesize a single zone (Used within multiprocessing synthesis)

    Parameters
    ----------
    hh_marg : pandas.DataFrame
        processed and properly indexed household marginals table
    p_marg : pandas.DataFrame
        processed and properly indexed person marginals table
    hh_sample : pandas.DataFrame
        household sample table
    p_sample : pandas.DataFrame
        person sample table
    xwalk : tuple
        tuple of marginal-to-sample geography crosswalk
    Returns
    -------
    households : pandas.DataFrame
        synthesized household records
    people : pandas.DataFrame
        synthesized person records
    stats : pandas.DataFrame
        chi-square and p-score values for marginal geography drawn
    """
    hhs, hh_jd = cat.joint_distribution(
            hh_sample[hh_sample.sample_geog == xwalk[1]],
            cat.category_combinations(hh_marg.columns))
    ps, p_jd = cat.joint_distribution(
            p_sample[p_sample.sample_geog == xwalk[1]],
            cat.category_combinations(p_marg.columns))
    households, people, people_chisq, people_p = synthesize(
            hh_marg.loc[xwalk[0]], p_marg.loc[xwalk[0]], hh_jd, p_jd, hhs, ps, xwalk[0],
<<<<<<< HEAD
            hh_index_start=1)
=======
            ignore_max_iters=False, hh_index_start=1)
>>>>>>> 274df402
    households['geog'] = xwalk[0]
    people['geog'] = xwalk[0]
    stats = {'geog': xwalk[0], 'chi-square': people_chisq, 'p-score': people_p}
    return households, people, stats


def multiprocess_synthesize(hh_marg, p_marg, hh_sample,
                            p_sample, xwalk, cores=False):
    """
    Synthesize for a set of marginal geographies via multiprocessing

    Parameters
    ----------
    hh_marg : pandas.DataFrame
        processed and properly indexed household marginals table
    p_marg : pandas.DataFrame
        processed and properly indexed person marginals table
    hh_sample : pandas.DataFrame
        household sample table
    p_sample : pandas.DataFrame
        person sample table
    xwalk : list of tuples
        list of marginal-to-sample geography crosswalks to iterate over
    cores : integer, optional
        number of cores to use in the multiprocessing pool. defaults to
        multiprocessing.cpu_count() - 1
    Returns
    -------
    all_households : pandas.DataFrame
        synthesized household records
    all_persons : pandas.DataFrame
        synthesized person records
    all_stats : pandas.DataFrame
        chi-square and p-score values for each marginal geography drawn
    """
    cores = cores if cores else (multiprocessing.cpu_count()-1)
    part = partial(synthesize_zone, hh_marg, p_marg, hh_sample, p_sample)
    p = multiprocessing.Pool(cores)
    results = p.map(part, list(xwalk))
    p.close()
    p.join()

    hh_list = [result[0] for result in results]
    people_list = [result[1] for result in results]
    all_stats = pd.DataFrame([result[2] for result in results])
    all_households = pd.concat(hh_list)
    all_persons = pd.concat(people_list)
    all_households, all_persons = synch_hhids(all_households, all_persons)
    return all_households, all_persons,  all_stats<|MERGE_RESOLUTION|>--- conflicted
+++ resolved
@@ -158,11 +158,7 @@
             cat.category_combinations(p_marg.columns))
     households, people, people_chisq, people_p = synthesize(
             hh_marg.loc[xwalk[0]], p_marg.loc[xwalk[0]], hh_jd, p_jd, hhs, ps, xwalk[0],
-<<<<<<< HEAD
-            hh_index_start=1)
-=======
             ignore_max_iters=False, hh_index_start=1)
->>>>>>> 274df402
     households['geog'] = xwalk[0]
     people['geog'] = xwalk[0]
     stats = {'geog': xwalk[0], 'chi-square': people_chisq, 'p-score': people_p}

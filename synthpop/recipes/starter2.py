import numpy as np
import pandas as pd

from .. import categorizer as cat
from ..census_helpers import Census


# TODO DOCSTRINGS!!
class Starter:
    """
    This is a recipe for getting the marginals and joint distributions to use
    to pass to the synthesizer using simple categories - population, age,
    race, and sex for people, and children, income, cars, and workers for
    households.  This module is responsible for

    Parameters
    ----------
    c : object
        census_helpers.Census object
    state : string
        FIPS code the state
    county : string
        FIPS code for the county
    tract : string, optional
        FIPS code for a specific track or None for all tracts in the county
    acsyear : integer, optional
        Final year in the 5-year estimates ACS dataset.
        Default: 2016, which corresponds to 2011-2016 ACS dataset

    Returns
    -------
    household_marginals : DataFrame
        Marginals per block group for the household
        data (from ACS 5-year estimates)
    person_marginals : DataFrame
        Marginals per block group for the person
        data (from ACS 5-year estimates)
    household_jointdist : DataFrame
        joint distributions for the households (from PUMS 2010-2000), one joint
        distribution for each PUMA (one row per PUMA)
    person_jointdist : DataFrame
        joint distributions for the persons (from PUMS 2010-2000), one joint
        distribution for each PUMA (one row per PUMA)
    tract_to_puma_map : dictionary
        keys are tract ids and pumas are puma ids
    """

    def __init__(self, key, state, county, tract=None, acsyear=2016):
        self.c = c = Census(key, acsyear)
        self.state = state
        self.county = county
        self.tract = tract
        self.acsyear = acsyear

        structure_size_columns = ['B25032_0%02dE' % i for i in range(1, 24)]
        age_of_head_columns = ['B25007_0%02dE' % i for i in range(1, 22)]
        race_of_head_columns = ['B25006_0%02dE' % i for i in range(1, 11)]
        hispanic_head_columns = ['B25003I_0%02dE' % i for i in range(1, 4)]
        hh_size_columns = ['B25009_0%02dE' % i for i in range(1, 18)]
        income_columns = ['B19001_0%02dE' % i for i in range(1, 18)]
        vehicle_columns = ['B08201_0%02dE' % i for i in range(1, 7)]
        workers_columns = ['B08202_0%02dE' % i for i in range(1, 6)]
        presence_of_children_columns = [
            'B11005_001E', 'B11005_002E', 'B11005_011E']
        presence_of_seniors_columns = ['B11007_002E', 'B11007_007E']
        tenure_mover_columns = ['B25038_0%02dE' % i for i in range(1, 16)]
        block_group_columns = (
            income_columns + presence_of_children_columns +
            presence_of_seniors_columns + tenure_mover_columns +
            hh_size_columns + age_of_head_columns + structure_size_columns +
            race_of_head_columns + hispanic_head_columns)
        tract_columns = vehicle_columns + workers_columns
        h_acs = c.block_group_and_tract_query(
            block_group_columns,
            tract_columns, state, county,
            merge_columns=['tract', 'county', 'state'],
            block_group_size_attr="B11005_001E",
            tract_size_attr="B08201_001E",
            tract=tract, year=acsyear)
        self.h_acs = h_acs

        self.h_acs_cat = cat.categorize(h_acs, {
            ("sf_detached", "yes"): "B25032_003E + B25032_014E",
            ("sf_detached", "no"): "B25032_001E - B25032_003E - B25032_014E",
            ("hh_age_of_head", "lt35"):
                "B25007_003E + B25007_004E + B25007_013E + B25007_014E",
            ("hh_age_of_head", "gt35-lt65"):
                "B25007_005E + B25007_006E + B25007_007E + B25007_008E + "
                "B25007_015E + B25007_016E + B25007_017E + B25007_018E",
            ("hh_age_of_head", "gt65"):
                "B25007_009E + B25007_010E + B25007_011E + "
                "B25007_019E + B25007_020E + B25007_021E",
            ("hh_race_of_head", "black"): "B25006_003E",
            ("hh_race_of_head", "white"): "B25006_002E",
            ("hh_race_of_head", "asian"): "B25006_005E",
            ("hh_race_of_head", "other"):
                "B25006_004E + B25006_006E + B25006_007E + B25006_008E ",
            ("hispanic_head", "yes"): "B25003I_001E",
            ("hispanic_head", "no"): "B11005_001E - B25003I_001E",
            ("hh_children", "yes"): "B11005_002E",
            ("hh_children", "no"): "B11005_011E",
            ("seniors", "yes"): "B11007_002E",
            ("seniors", "no"): "B11007_007E",
            ("hh_income", "lt30"):
                "B19001_002E + B19001_003E + B19001_004E + "
                "B19001_005E + B19001_006E",
            ("hh_income", "gt30-lt60"):
                "B19001_007E + B19001_008E + B19001_009E + "
                "B19001_010E + B19001_011E",
            ("hh_income", "gt60-lt100"): "B19001_012E + B19001_013E",
            ("hh_income", "gt100-lt150"): "B19001_014E + B19001_015E",
            ("hh_income", "gt150"): "B19001_016E + B19001_017E",
            ("hh_cars", "none"): "B08201_002E",
            ("hh_cars", "one"): "B08201_003E",
            ("hh_cars", "two or more"):
                "B08201_004E + B08201_005E + B08201_006E",
            ("hh_workers", "none"): "B08202_002E",
            ("hh_workers", "one"): "B08202_003E",
            ("hh_workers", "two or more"): "B08202_004E + B08202_005E",
            ("tenure_mover", "own recent"): "B25038_003E",
            ("tenure_mover", "own not recent"): "B25038_002E - B25038_003E",
            ("tenure_mover", "rent recent"): "B25038_010E",
            ("tenure_mover", "rent not recent"): "B25038_009E - B25038_010E",
            ("hh_size", "one"): "B25009_003E + B25009_011E",
            ("hh_size", "two"): "B25009_004E + B25009_012E",
            ("hh_size", "three"): "B25009_005E + B25009_013E",
            ("hh_size", "four or more"): "B25009_006E + B25009_014E + "
                                         "B25009_007E + B25009_015E + "
                                         "B25009_008E + B25009_016E + "
                                         "B25009_009E + B25009_017E",
        }, index_cols=['state', 'county', 'tract', 'block group'])

        # gq_population = ['B26001_001E']
        # HH population, for the hhpop/totalpop adjustment
        hh_population = ['B11002_001E']
        population = ['B01001_001E']  # This includes GQ
        hispanic = ['B03003_002E', 'B03003_003E']
        sex = ['B01001_002E', 'B01001_026E']
        race = ['B02001_0%02dE' % i for i in range(1, 11)]
        male_age_columns = ['B01001_0%02dE' % i for i in range(3, 26)]
        female_age_columns = ['B01001_0%02dE' % i for i in range(27, 50)]
        all_columns = population + sex + race + male_age_columns + \
            female_age_columns + hh_population + hispanic
        p_acs = c.block_group_query(
            all_columns, state, county, tract=tract, year=acsyear)
        self.p_acs = p_acs
        self.p_acs_cat = cat.categorize(p_acs, {
            ("person_age", "19 and under"):
                "(B01001_003E + B01001_004E + B01001_005E + "
                "B01001_006E + B01001_007E + B01001_027E + "
                "B01001_028E + B01001_029E + B01001_030E + "
                "B01001_031E) * B11002_001E*1.0/B01001_001E",
            ("person_age", "20 to 35"):
                "(B01001_008E + B01001_009E + B01001_010E + "
                "B01001_011E + B01001_012E + B01001_032E + "
                "B01001_033E + B01001_034E + B01001_035E + "
                "B01001_036E) * B11002_001E*1.0/B01001_001E",
            ("person_age", "35 to 60"):
                "(B01001_013E + B01001_014E + B01001_015E + "
                "B01001_016E + B01001_017E + B01001_037E + "
                "B01001_038E + B01001_039E + B01001_040E + "
                "B01001_041E) * B11002_001E*1.0/B01001_001E",
            ("person_age", "above 60"):
                "(B01001_018E + B01001_019E + B01001_020E + "
                "B01001_021E + B01001_022E + B01001_023E + "
                "B01001_024E + B01001_025E + B01001_042E + "
                "B01001_043E + B01001_044E + B01001_045E + "
                "B01001_046E + B01001_047E + B01001_048E + "
                "B01001_049E) * B11002_001E*1.0/B01001_001E",
            ("race", "white"): "(B02001_002E) * B11002_001E*1.0/B01001_001E",
            ("race", "black"): "(B02001_003E) * B11002_001E*1.0/B01001_001E",
            ("race", "asian"): "(B02001_005E) * B11002_001E*1.0/B01001_001E",
            ("race", "other"): "(B02001_004E + B02001_006E + B02001_007E + "
                "B02001_008E) * B11002_001E*1.0/B01001_001E",
            ("person_sex", "male"):
                "(B01001_002E) * B11002_001E*1.0/B01001_001E",
            ("person_sex", "female"):
                "(B01001_026E) * B11002_001E*1.0/B01001_001E",
            ("hispanic", "yes"):
                "(B03003_003E) * B11002_001E*1.0/B01001_001E",
            ("hispanic", "no"):
                "(B03003_002E) * B11002_001E*1.0/B01001_001E",
        }, index_cols=['state', 'county', 'tract', 'block group'])

<<<<<<< HEAD
        # Put the needed PUMS variables here.  These are also the PUMS
        # variables that will be in the outputted synthetic population
        self.h_pums_cols = ('serialno', 'PUMA00', 'PUMA10', 'RT', 'NP', 'TYPE',
                            'R65', 'HINCP', 'VEH', 'MV', 'TEN', 'BLD', 'R18')
        self.p_pums_cols = (
            'serialno', 'SPORDER', 'PUMA00', 'PUMA10', 'RELP', 'AGEP', 'ESR',
            'SCHL', 'SCH', 'JWTR', 'PERNP', 'WKHP', 'RAC1P', 'HISP', 'SEX',
            'COW')
=======
        # Put the needed PUMS variables here.  These are also the PUMS variables
        # that will be in the outputted synthetic population
        self.h_pums_cols = ('serialno', 'PUMA10', 'RT', 'NP', 'TYPE',
                            'R65', 'HINCP', 'VEH', 'MV', 'TEN', 'BLD', 'R18')
        self.p_pums_cols = ('serialno', 'PUMA10', 'RELP', 'AGEP',
                            'ESR', 'RAC1P', 'HISP', 'SEX', 'SPORDER',
                            'PERNP', 'SCHL', 'WKHP', 'JWTR', 'SCH')
        if self.acsyear < 2018:
            self.h_pums_cols = list(self.h_pums_cols)
            self.h_pums_cols.insert(1, 'PUMA00')
            self.h_pums_cols = tuple(self.h_pums_cols)
            self.p_pums_cols = list(self.p_pums_cols)
            self.p_pums_cols.insert(1, 'PUMA00')
            self.p_pums_cols = tuple(self.p_pums_cols)
>>>>>>> 1c772b72

    def get_geography_name(self):
        # this synthesis is at the block group level for most variables
        return "block_group"

    def get_num_geographies(self):
        return len(self.p_acs_cat)

    def get_available_geography_ids(self):
        # return the ids of the geographies, in this case a state, county,
        # tract, block_group id tuple
        for tup in self.p_acs_cat.index:
            yield pd.Series(tup, index=self.p_acs_cat.index.names)

    def get_household_marginal_for_geography(self, ind):
        return self.h_acs_cat.loc[tuple(ind.values)]

    def get_person_marginal_for_geography(self, ind):
        return self.p_acs_cat.loc[tuple(ind.values)]

    def get_household_joint_dist_for_geography(self, ind):
        c = self.c

        puma10, puma00 = c.tract_to_puma(ind.state, ind.county, ind.tract)

        # this is cached so won't download more than once
        if type(puma00) == str:
            h_pums = self.c.download_household_pums(ind.state, puma10, puma00,
                                                    usecols=self.h_pums_cols)
            p_pums = self.c.download_population_pums(ind.state, puma10, puma00,
                                                     usecols=self.p_pums_cols)
        elif np.isnan(puma00):  # only puma10 available
            h_pums = self.c.download_household_pums(ind.state, puma10, None,
                                                    usecols=self.h_pums_cols)
            p_pums = self.c.download_population_pums(ind.state, puma10, None,
                                                     usecols=self.p_pums_cols)

        h_pums = h_pums.set_index('serialno')

        # join persons to households,
        # calculate needed household-level variables
        age_of_head = p_pums[p_pums.RELP == 0].groupby('serialno').AGEP.max()
        num_workers = p_pums[p_pums.ESR.isin([1, 2, 4, 5])].groupby(
            'serialno').size()
        h_pums['race_of_head'] = p_pums[p_pums.RELP == 0].groupby(
            'serialno').RAC1P.max()
        h_pums['hispanic_head'] = p_pums[p_pums.RELP == 0].groupby(
            'serialno').HISP.max()
        h_pums['age_of_head'] = age_of_head
        h_pums['workers'] = num_workers
        h_pums.workers = h_pums.workers.fillna(0)
        h_pums = h_pums.reset_index()

        def sf_detached_cat(r):
            if r.BLD == 2:
                return "yes"
            return "no"

        def age_of_head_cat(r):
            if r.age_of_head < 35:
                return "lt35"
            elif r.age_of_head >= 65:
                return "gt65"
            return "gt35-lt65"

        def race_of_head_cat(r):
            if r.race_of_head == 1:
                return "white"
            elif r.race_of_head == 2:
                return "black"
            elif r.race_of_head == 6:
                return "asian"
            return "other"

        def hispanic_head_cat(r):
            if r.hispanic_head == 1:
                return "no"
            return "yes"

        def hh_size_cat(r):
            if r.NP == 1:
                return "one"
            elif r.NP == 2:
                return "two"
            elif r.NP == 3:
                return "three"
            return "four or more"

        def cars_cat(r):
            if r.VEH == 0:
                return "none"
            elif r.VEH == 1:
                return "one"
            return "two or more"

        def children_cat(r):
            if r.R18 == 1:
                return "yes"
            return "no"

        def seniors_cat(r):
            if r.R65 > 0:
                return "yes"
            return "no"

        def income_cat(r):
            if r.HINCP >= 150000:
                return "gt150"
            elif (r.HINCP >= 100000) & (r.HINCP < 150000):
                return "gt100-lt150"
            elif (r.HINCP >= 60000) & (r.HINCP < 100000):
                return "gt60-lt100"
            elif (r.HINCP >= 30000) & (r.HINCP < 60000):
                return "gt30-lt60"
            return "lt30"

        def workers_cat(r):
            if r.workers >= 2:
                return "two or more"
            elif r.workers == 1:
                return "one"
            return "none"

        def tenure_mover_cat(r):
            if (r.MV < 4) & (r.TEN < 3):
                return "own recent"
            elif (r.MV >= 4) & (r.TEN < 3):
                return "own not recent"
            elif (r.MV < 4) & (r.TEN >= 3):
                return "rent recent"
            return "rent not recent"

        h_pums, jd_households = cat.joint_distribution(
            h_pums,
            cat.category_combinations(self.h_acs_cat.columns),
            {"hh_cars": cars_cat,
             "hh_children": children_cat,
             "hh_income": income_cat,
             "hh_workers": workers_cat,
             "tenure_mover": tenure_mover_cat,
             "seniors": seniors_cat,
             "hh_size": hh_size_cat,
             "hh_age_of_head": age_of_head_cat,
             "sf_detached": sf_detached_cat,
             "hh_race_of_head": race_of_head_cat,
             "hispanic_head": hispanic_head_cat}
        )
        return h_pums, jd_households

    def get_person_joint_dist_for_geography(self, ind):
        c = self.c

        puma10, puma00 = c.tract_to_puma(ind.state, ind.county, ind.tract)
        # this is cached so won't download more than once
        if type(puma00) == str:
            p_pums = self.c.download_population_pums(ind.state, puma10, puma00,
                                                     usecols=self.p_pums_cols)
        elif np.isnan(puma00):  # only puma10 available
            p_pums = self.c.download_population_pums(ind.state, puma10, None,
                                                     usecols=self.p_pums_cols)

        def age_cat(r):
            if r.AGEP <= 19:
                return "19 and under"
            elif r.AGEP <= 35:
                return "20 to 35"
            elif r.AGEP <= 60:
                return "35 to 60"
            return "above 60"

        def race_cat(r):
            if r.RAC1P == 1:
                return "white"
            elif r.RAC1P == 2:
                return "black"
            elif r.RAC1P == 6:
                return "asian"
            return "other"

        def sex_cat(r):
            if r.SEX == 1:
                return "male"
            return "female"

        def hispanic_cat(r):
            if r.HISP == 1:
                return "no"
            return "yes"

        p_pums, jd_persons = cat.joint_distribution(
            p_pums,
            cat.category_combinations(self.p_acs_cat.columns),
            {"person_age": age_cat, "race": race_cat, "person_sex": sex_cat,
             "hispanic": hispanic_cat}
        )
        return p_pums, jd_persons<|MERGE_RESOLUTION|>--- conflicted
+++ resolved
@@ -182,16 +182,6 @@
                 "(B03003_002E) * B11002_001E*1.0/B01001_001E",
         }, index_cols=['state', 'county', 'tract', 'block group'])
 
-<<<<<<< HEAD
-        # Put the needed PUMS variables here.  These are also the PUMS
-        # variables that will be in the outputted synthetic population
-        self.h_pums_cols = ('serialno', 'PUMA00', 'PUMA10', 'RT', 'NP', 'TYPE',
-                            'R65', 'HINCP', 'VEH', 'MV', 'TEN', 'BLD', 'R18')
-        self.p_pums_cols = (
-            'serialno', 'SPORDER', 'PUMA00', 'PUMA10', 'RELP', 'AGEP', 'ESR',
-            'SCHL', 'SCH', 'JWTR', 'PERNP', 'WKHP', 'RAC1P', 'HISP', 'SEX',
-            'COW')
-=======
         # Put the needed PUMS variables here.  These are also the PUMS variables
         # that will be in the outputted synthetic population
         self.h_pums_cols = ('serialno', 'PUMA10', 'RT', 'NP', 'TYPE',
@@ -206,7 +196,6 @@
             self.p_pums_cols = list(self.p_pums_cols)
             self.p_pums_cols.insert(1, 'PUMA00')
             self.p_pums_cols = tuple(self.p_pums_cols)
->>>>>>> 1c772b72
 
     def get_geography_name(self):
         # this synthesis is at the block group level for most variables

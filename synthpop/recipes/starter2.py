--- conflicted
+++ resolved
@@ -72,12 +72,7 @@
             merge_columns=['tract', 'county', 'state'],
             block_group_size_attr="B11005_001E",
             tract_size_attr="B08201_001E",
-<<<<<<< HEAD
             tract=tract)
-=======
-            tract=tract, year=acsyear)
-        self.h_acs = h_acs
->>>>>>> d1de14a2
 
         self.h_acs_cat = cat.categorize(h_acs, {
             ("sf_detached", "yes"): "B25032_003E + B25032_014E",
@@ -185,14 +180,8 @@
         # that will be in the outputted synthetic population
         self.h_pums_cols = ('serialno', 'PUMA00', 'PUMA10', 'RT', 'NP', 'TYPE',
                             'R65', 'HINCP', 'VEH', 'MV', 'TEN', 'BLD', 'R18')
-<<<<<<< HEAD
         self.p_pums_cols = ('serialno', 'SPORDER', 'PUMA00', 'PUMA10', 'RELP', 'AGEP',
                             'ESR', 'SCHL', 'SCH', 'JWTR', 'PERNP', 'WKHP', 'RAC1P', 'HISP', 'SEX')
-=======
-        self.p_pums_cols = ('serialno', 'PUMA00', 'PUMA10', 'RELP', 'AGEP',
-                            'ESR', 'RAC1P', 'HISP', 'SEX', 'SPORDER',
-                            'PERNP', 'SCHL', 'WKHP', 'JWTR', 'SCH')
->>>>>>> d1de14a2
 
     def get_geography_name(self):
         # this synthesis is at the block group level for most variables
